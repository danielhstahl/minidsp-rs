[package]
authors = ["Mathieu Rene <mathieu.rene@gmail.com>"]
edition = "2018"
name = "minidsp"
<<<<<<< HEAD
version = "0.0.2-dev"
=======
version = "0.0.1"
>>>>>>> d7e65c27
license = "MIT"
description = "A control interface for some MiniDSP products"
repository = "https://github.com/mrene/minidsp-rs"
keywords = ["minidsp", "audio", "dsp"]

[dependencies]
anyhow = "1.0.36"
async-stream = "0.3.0"
async-trait = "0.1.42"
bytes = "1.0.0"
clap = "3.0.0-beta.2"
env_logger = "0.8.2"
futures = "0.3.8"
futures-sink = "0.3.8"
futures-util = "0.3.8"
hex = "0.4.2"
log = "0.4.11"
thiserror = "1.0.22"
tokio-stream = "0.1.0"
hexplay = "0.2.1"
enum-utils = "0.1.2"
lazy_static = "1.4.0"
atomic_refcell = "0.1.6"
termcolor = "1.1.2"
strong-xml = "0.6.0"
shellwords = "1.1.0"
bimap = "0.6.0"
wav = "0.5.0"

[dev-dependencies]
assert_approx_eq = "1.1.0"

[dependencies.hidapi]
optional = true
version = "1.2.5"
features = ["linux-static-libusb"]
default_features = false

[dependencies.tokio]
features = ["full"]
version = "1.0.1"

[dependencies.tokio-util]
features = ["full"]
version = "0.6.0"

[features]
default = ["hid"]
hid = ["hidapi"]

[profile.release]
lto = true
codegen-units = 1
opt-level = 3

[package.metadata.deb]
maintainer = "Mathieu Rene <mathieu.rene@gmail.com>"
copyright = "2020, Mathieu Rene <mathieu.rene@gmail.com>"
maintainer-scripts = "debian/"
systemd-units = { enable=false }
depends = "libusb-1.0-0 (>= 2:1.0.22), libc6 (>= 2.17), libudev1 (>= 183)"
section = "utility"
priority = "optional"
extended-description = """\
Provides a way to control a MiniDSP 2x4HD and other compatible variants from the command line\
"""
assets = [
    ["target/release/minidsp", "usr/bin/", "755"],
    ["README.md", "usr/share/doc/minidsp/README", "644"],
    ["debian/minidsp.service","lib/systemd/system/minidsp.service", "644"],
    ["debian/minidsp.udev","lib/udev/rules.d/99-minidsp.rules", "644"]
]<|MERGE_RESOLUTION|>--- conflicted
+++ resolved
@@ -2,11 +2,7 @@
 authors = ["Mathieu Rene <mathieu.rene@gmail.com>"]
 edition = "2018"
 name = "minidsp"
-<<<<<<< HEAD
-version = "0.0.2-dev"
-=======
-version = "0.0.1"
->>>>>>> d7e65c27
+version = "0.0.2"
 license = "MIT"
 description = "A control interface for some MiniDSP products"
 repository = "https://github.com/mrene/minidsp-rs"
